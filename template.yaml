--- conflicted
+++ resolved
@@ -88,23 +88,15 @@
           SSOSYNC_GROUP_MATCH: !Ref GoogleGroupMatch
       Policies:
         - Statement:
-<<<<<<< HEAD
             - Sid: SSMGetParameterPolicy
               Effect: Allow
               Action:
                 - "secretsmanager:Get*"
-              Resource: "*"
-=======
-          - Sid: SSMGetParameterPolicy
-            Effect: Allow
-            Action:
-              - "secretsmanager:Get*"
-            Resource:
-              - !Ref AWSGoogleCredentialsSecret
-              - !Ref AWSGoogleAdminEamil
-              - !Ref AWSSCIMEndpointSecret
-              - !Ref AWSSCIMAccessTokenSecret
->>>>>>> ad2d445c
+              Resource:
+                - !Ref AWSGoogleCredentialsSecret
+                - !Ref AWSGoogleAdminEamil
+                - !Ref AWSSCIMEndpointSecret
+                - !Ref AWSSCIMAccessTokenSecret
       Events:
         SyncScheduledEvent:
           Type: Schedule
